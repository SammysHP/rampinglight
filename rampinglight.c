/*
 * Copyright (c) 2018 Sven Karsten Greiner
 *
 * This program is free software: you can redistribute it and/or modify
 * it under the terms of the GNU General Public License as published by
 * the Free Software Foundation, either version 3 of the License, or
 * (at your option) any later version.
 *
 * This program is distributed in the hope that it will be useful,
 * but WITHOUT ANY WARRANTY; without even the implied warranty of
 * MERCHANTABILITY or FITNESS FOR A PARTICULAR PURPOSE. See the
 * GNU General Public License for more details.
 *
 * You should have received a copy of the GNU General Public License
 * along with this program. If not, see <http://www.gnu.org/licenses/>.
 */

// Optional features
#define BATTCHECK
#define STROBE
#define LOW_VOLTAGE_PROTECTION

#include <avr/io.h>
#include <util/delay.h>
#include <avr/interrupt.h>
#include <avr/eeprom.h>
#include <util/atomic.h>

#define PWM_PIN PB1
#define VOLTAGE_ADC_CHANNEL 0x01  // ADC1/PB2

#define FLASH_TIME 20
#define FLICKER_TIME 2
#define FLASH_PWM 40  // TODO Using TURBO_PWM saves 6 bytes due to optimization

#define BAT_LOW  141  // ~3.2 V
#define BAT_CRIT 120  // ~2.7 V
#define BAT_75P  175  // ~4.0 V
#define BAT_50P  167  // ~3.8 V
#define BAT_25P  154  // ~3.5 V

#define RAMP_TIME 3
#define RAMP_SIZE sizeof(ramp_values)
#define RAMP_VALUES 5,5,5,5,5,6,6,6,6,7,7,8,8,9,10,11,12,13,14,15,17,18,20,22,23,25,28,30,32,35,38,41,44,47,51,55,59,63,67,71,76,81,86,92,97,103,109,116,122,129,136,144,151,159,167,176,185,194,203,213,223,233,244,255
#define TURBO_PWM 255
#define BEACON_PWM 5

#define FIXED_SIZE sizeof(fixed_values)
#define FIXED_VALUES 5,35,118,255

#define CBD_BYTES 8
#define CBD_PATTERN 0xAA

#define EEPROM_SIZE 64
#define EEPROM_OPTIONS (EEPROM_SIZE-1)
#define EEPROM_OUTPUT_WL_BYTES 16

#define TURBO_PRESSES 2
#define BATTCHECK_PRESSES FIXED_SIZE+1
#define STROBE_PRESSES FIXED_SIZE+2
#define CONFIG_PRESSES 10

#define STROBE_PATTERN_BEACON 1
#define STROBE_PATTERN_FAST   2
#define STROBE_PATTERN_SIZE   STROBE_PATTERN_FAST

/**
 * Fuses for ATtiny13
 */
FUSES = {
  .low  = (FUSE_SPIEN & FUSE_SUT1 & FUSE_CKSEL1),
  .high = HFUSE_DEFAULT,
};

/**
 * States of the state machine.
 */
enum State {
  kDefault,    // Special decision state
  kRamping,    // Ramping up and down
  kFrozen,     // Frozen ramping level
  kTurbo,      // Full power
  kFixed,      // Fixed mode
  kConfig,     // Config menu
#ifdef BATTCHECK
  kBattcheck,  // Battery level
#endif  // ifdef BATTCHECK
#ifdef STROBE
  kStrobe,     // Strobe
#endif  // ifdef STROBE
};

/**
 * Persistent configuration of the flashlight
 */
typedef union {
  uint8_t raw;
  struct {
    unsigned fixed_mode : 1;
    unsigned mode_memory : 1;
    unsigned freeze_on_high : 1;
    unsigned start_high : 1;
  };
} Options;

const uint8_t __flash ramp_values[] = { RAMP_VALUES };
const uint8_t __flash fixed_values[] = { FIXED_VALUES };
const uint8_t __flash voltage_table[] = { 0, BAT_25P, BAT_50P, BAT_75P };

// Non-initialized variables
uint8_t cold_boot_detect[CBD_BYTES] __attribute__((section(".noinit")));
<<<<<<< HEAD
register enum State state asm("r2");
register uint8_t output asm("r3");
register uint8_t fast_presses asm("r4");
register uint8_t ramping_up asm("r5");

// Variables that will be initialized on start
register Options options asm("r6");
register uint8_t output_eeprom asm("r7");
register uint8_t output_eeprom_pos asm("r8");
register uint8_t microticks asm("r9");
register uint8_t ticks asm("r10");
=======
enum State state __attribute__((section(".noinit")));
uint8_t output __attribute__((section(".noinit")));
uint8_t fast_presses __attribute__((section(".noinit")));
uint8_t ramping_up __attribute__((section(".noinit")));
uint8_t lvp_overflow __attribute__((section(".noinit")));

register Options options asm("r7");
register uint8_t output_eeprom asm("r6");
register uint8_t output_eeprom_pos asm("r5");
register uint8_t microticks asm("r4");
register uint8_t ticks asm("r3");
>>>>>>> 424e0495

/**
 * Busy wait delay with 10 ms resolution. This function allows to choose the
 * duration during runtime.
 *
 * @param duration Wait duration in n*10 ms.
 */
void delay_10ms(uint8_t duration) {
  while (duration--) {
    _delay_ms(10);
  }
}

/**
 * Busy wait one second. Saves some space because call does not require setup
 * of arguments.
 */
void delay_s(void) {
  delay_10ms(100);
}

/**
 * Enable PWM output with currently set value.
 */
void enable_output(void) {
  TCCR0A |= (1 << COM0B1);
}

/**
 * Disable PWM output and keep current value.
 */
void disable_output(void) {
  TCCR0A &= ~(1 << COM0B1);
}

/**
 * Set output, i.e. compare register.
 *
 * @param pwm Raw PWM level.
 */
static void set_pwm(const uint8_t pwm) {
  OCR0B = pwm;
}

/**
 * Set output to a level as defined in the ramp table. The table is indexed
 * starting from 1 so that level 0 can be used to disable the output.
 *
 * @param level Index in ramp_values or fixed_values depending on fixed_mode
 */
void set_level(const uint8_t level) {
  if (level == 0) {
    disable_output();
  } else {
    if (options.fixed_mode) {
      set_pwm(fixed_values[level - 1]);
    } else {
      set_pwm(ramp_values[level - 1]);
    }
    enable_output();
  }
}

/**
 * Blink or strobe the LED on the current intensity. After this function
 * returns the output will be disabled!
 *
 * @param count Number of flashes.
 * @param speed Duration of a single flash in n*10 ms.
 */
void blink(uint8_t count, const uint8_t speed) {
  while (count--) {
    enable_output();
    delay_10ms(speed);
    disable_output();
    delay_10ms(speed);
    delay_10ms(speed);
  }
}

/**
 * Internal function to erase or dirty write a byte to EEPROM. This enables
 * interrupts to save 2 bytes.
 *
 * @param address Address in EEPROM
 * @param data    Data that should be written to address
 * @param eecr    Write (EEPM1) or erase (EEPM0) operation
 */
static void eeprom_erase_or_write_byte(const uint8_t address, const uint8_t data, const uint8_t eecr) {
  while (EECR & (1 << EEPE));
  EECR = eecr;
  EEARL = address;
  EEDR = data;
  ATOMIC_BLOCK(ATOMIC_FORCEON) {  // assume that interrupts are always enabled at this point
    EECR |= (1<<EEMPE);
    EECR |= (1<<EEPE);
  }
}

/**
 * Dirty write a byte to EEPROM without erase cycle.
 *
 * @param address Address in EEPROM
 * @param data    Data that should be written to address
 */
void eeprom_onlywrite_byte(const uint8_t address, const uint8_t data) {
  eeprom_erase_or_write_byte(address, data, (1 << EEPM1));
}

/**
 * Erase a byte in EEPROM without writing anything to it.
 *
 * @param address Address in EEPROM
 */
void eeprom_erase_byte(const uint8_t address) {
  eeprom_erase_or_write_byte(address, 0, (1 << EEPM0));
}

/**
 * Write current options to EEPROM.
 */
void save_options(void) {
  // Not necessary to use eeprom_update_byte() because options will usually be
  // written only if they have changed.
  // Using non-atomic erase and write to save some bytes by not using avr-libc
  // method eeprom_write_byte().
  // Store inverted so that a read from uninitialized EEPROM results in 0.
  eeprom_erase_byte(EEPROM_OPTIONS);
  eeprom_onlywrite_byte(EEPROM_OPTIONS, ~options.raw);
}

/**
 * Write current output level to EEPROM with wear leveling.
 */
void save_output(void) {
  if (!options.mode_memory) return;

  if (!output_eeprom_pos) {
    uint8_t i = EEPROM_OUTPUT_WL_BYTES;
    do {
      --i;
      eeprom_erase_byte(i);
    } while (i);
  }

  // Store inverted so that an output of 0 (invalid in this code) can be used
  // to detect unused bytes in the EEPROM (0xFF)
  eeprom_onlywrite_byte(output_eeprom_pos, ~output);
}

/**
 * Restore state from EEPROM.
 */
void restore_state(void) {
  options.raw = ~eeprom_read_byte((uint8_t *)EEPROM_OPTIONS);
  if (!options.mode_memory) return;

  // From back to front find the first byte that is not uninitialized EEPROM
  output_eeprom_pos = EEPROM_OUTPUT_WL_BYTES - 1;
  while (output_eeprom_pos && !(output_eeprom = ~eeprom_read_byte((uint8_t *)output_eeprom_pos))) {
    --output_eeprom_pos;
  }
  if (output_eeprom_pos == EEPROM_OUTPUT_WL_BYTES - 1) {
    output_eeprom_pos = 0;
  } else {
    ++output_eeprom_pos;
  }
}

/**
 * User interface to toggle an option.
 *
 * @param new_opts New options
 * @param flashes  Number of flashes
 */
void toggle_option(const uint8_t new_opts, const uint8_t flashes) {
  blink(flashes, FLASH_TIME);
  const uint8_t old_options = options.raw;
  options.raw = new_opts;
  save_options();
  blink(24, FLICKER_TIME);
  options.raw = old_options;
  save_options();
  delay_s();
}

#if defined(LOW_VOLTAGE_PROTECTION) || defined(BATTCHECK)
/**
 * Measure battery voltage.
 *
 * @return 8 bit battery voltage as ADC value
 */
static uint8_t battery_voltage(void) {
  ADCSRA |= (1 << ADSC);
  while (ADCSRA & (1 << ADSC));
  return ADCH;
}
#endif  // if defined(LOW_VOLTAGE_PROTECTION) || defined(BATTCHECK)

/**
 * Timer0 overflow interrupt handler.
 * Frequency will be F_CPU/(8*256) = 2343.75 Hz.
 *
 * One microtick: ~0.427 ms
 * One tick (256 microticks): ~0.109227 s
 */
ISR(TIM0_OVF_vect) {
  if (!--microticks) {
    ++ticks;

<<<<<<< HEAD
  // This will be called multiple times, but we don't care
  if (ticks == 4) {  // ~440 ms
    fast_presses = 0;
=======
    if (ticks == 4) {  // ~440 ms
      fast_presses = 0;
    }

    if ((ticks & 0x7F) == 14) {  // Every ~14 s starting after ~1.5 s
      lvp_overflow = 1;
    }
>>>>>>> 424e0495
  }
}

/**
 * Entry point.
 */
int main(void) {
  microticks = 0;
  ticks = 0;
  lvp_overflow = 0;

  // Fast PWM, system clock with /8 prescaler
  // Frequency will be F_CPU/(8*256) = 2343.75 Hz
  TCCR0A = (1 << COM0B1) | (1 << WGM01) | (1 << WGM00);
  TCCR0B = (1 << CS01);

  // Enable timer overflow interrupt
  TIMSK0 |= (1 << TOIE0);  // TODO Optimization: no or

  // Set PWM pin to output
  DDRB |= (1 << PWM_PIN);  // TODO Optimization: no or

#if defined(LOW_VOLTAGE_PROTECTION) || defined(BATTCHECK)
  ADMUX =
    (1 << REFS0) |        // Internal 1.1 V reference
    (1 << ADLAR) |        // Left adjust
    VOLTAGE_ADC_CHANNEL;  // ADC MUX channel

  ADCSRA =
    (1 << ADEN) |                 // Enable ADC
    (1 << ADSC) |                 // Start conversion
    (1 << ADPS2) | (1 << ADPS1);  // Set /64 prescaler
#endif  // if defined(LOW_VOLTAGE_PROTECTION) || defined(BATTCHECK)

  restore_state();

  sei();  // Restore state before enabling interrupts (EEPROM read)!

  // Cold boot detection
  uint8_t coldboot = 0;
  for (int i = CBD_BYTES - 1; i >= 0; --i) {
    if (cold_boot_detect[i] != CBD_PATTERN) {
      coldboot = 1;
    }
    cold_boot_detect[i] = CBD_PATTERN;
  }

  if (coldboot) {  // Initialize state after the flashlight was switched off for some time
    state = kDefault;
    fast_presses = 0;
    ramping_up = 1;

    if (options.mode_memory && output_eeprom) {
      output = output_eeprom;
    } else {
      if (options.start_high) {
        output = options.fixed_mode ? FIXED_SIZE : RAMP_SIZE;
      } else {
        output = 1;
      }
    }
  } else {  // User has tapped the power button
    ++fast_presses;

    // TODO Optimize overflow handling
    if (fast_presses > 10) {
      fast_presses = 10;
    }

    // Input handling
    switch (fast_presses) {
      case TURBO_PRESSES:
        if (options.fixed_mode) goto event_handler_default;
        state = kTurbo;
        break;

#ifdef BATTCHECK
      case BATTCHECK_PRESSES:
        state = kBattcheck;
        break;
#endif  // ifdef BATTCHECK

#ifdef STROBE
      case STROBE_PRESSES:
        state = kStrobe;
        output = STROBE_PATTERN_BEACON;
        break;
#endif  // ifdef STROBE

      case CONFIG_PRESSES:
        state = kConfig;
        break;

      default:
      event_handler_default:
        switch (state) {
          case kRamping:
          case kTurbo:
            state = kFrozen;
            save_output();
            break;

          case kFrozen:
            state = kRamping;
            break;

          case kFixed:
            output = (output % FIXED_SIZE) + 1;
            save_output();
            break;

#ifdef STROBE
          case kStrobe:
            output = (output % STROBE_PATTERN_SIZE) + 1;
            break;
#endif  // ifdef STROBE

          default:
            state = kDefault;
            break;
        }
        break;
    }
  }

  set_level(output);

  while (1) {
    switch (state) {
      case kDefault:
        // This is a special state that does nothing but deciding which is the
        // correct state for the current mode (ramping vs fixed)
        if (options.fixed_mode) {
          state = kFixed;
        } else {
          if (options.mode_memory) {
            state = kFrozen;
          } else {
            state = kRamping;
          }
        }
        continue;  // Skip main loop cycle and continue with correct mode

      case kRamping:
        ramping_up =
            (ramping_up && output < RAMP_SIZE) ||
            (!ramping_up && output == 1);

        output += ramping_up ? 1 : -1;
        set_level(output);

        if (options.freeze_on_high && output == RAMP_SIZE) {
          state = kFrozen;
          break;
        }

        if (output == RAMP_SIZE) {
          delay_s();
        } else {
          delay_10ms(RAMP_TIME*100/RAMP_SIZE);
        }

        break;

      case kFrozen:
        break;

      case kTurbo:
        // assert(output_is_on);
        // Turbo mode is only entered by user action which means the driver was
        // restarted which in turn means that the output was enabled during
        // initialization
        set_pwm(TURBO_PWM);
        break;

      case kFixed:
        break;

#ifdef BATTCHECK
      case kBattcheck:
        disable_output();

        const uint8_t voltage = battery_voltage();

        uint8_t i = sizeof(voltage_table) - 1;
        while (voltage < voltage_table[i]) {
          --i;
        }

        set_pwm(FLASH_PWM);
        blink(i+1, FLASH_TIME);
        delay_s();
        break;
#endif  // ifdef BATTCHECK

#ifdef STROBE
      case kStrobe:
        set_pwm(TURBO_PWM);
        switch (output) {
          case STROBE_PATTERN_BEACON:
            blink(2, 3);
            set_pwm(BEACON_PWM);
            delay_s();
            delay_s();
            break;

          case STROBE_PATTERN_FAST:
          default:
            enable_output();
            delay_10ms(2);
            disable_output();
            delay_10ms(4);
            break;
        }
        break;
#endif  // ifdef STROBE

      case kConfig:
        disable_output();
        set_pwm(FLASH_PWM);
        delay_s();

        state = kDefault;  // Exit config mode after one iteration

        // This assumes that the bit field starts at the least significant bit
        toggle_option(options.raw ^ 0b00000001, 1);  // Fixed mode
        toggle_option(options.raw ^ 0b00000010, 2);  // Mode memory
        toggle_option(options.raw ^ 0b00000100, 3);  // Freeze on high
        toggle_option(options.raw ^ 0b00001000, 4);  // Start with high

        set_level(output);  // Restore previous level

        break;
    }

#ifdef LOW_VOLTAGE_PROTECTION
<<<<<<< HEAD
    // This condition is true for about 110 ms. If we miss this window, we have
    // to wait for the next interval. If the condition is false, it might be
    // checked/executed multiple times in the same interval.
    if ((ticks & 0x7F) == 14) {  // Every ~14 s starting after ~1.5 s
=======
    if (lvp_overflow) {
      lvp_overflow = 0;
>>>>>>> 424e0495
      // TODO Take several measurements for noise filtering?
      const uint8_t voltage = battery_voltage();
      if (voltage <= BAT_CRIT) {
        disable_output();
        set_pwm(FLASH_PWM);
        while (1) {
          // Do not go to sleep, but flash every few seconds to notify the user
          // that the flashlight is still turned on but the battery is dying.
          // TODO If free space in flash, disable as many components as possible
          blink(5, FLASH_TIME/4);
          for (uint8_t i=5; i; --i) {
            delay_s();
            asm volatile ("");  // Trick GCC to prevent loop unrolling
            asm volatile ("");
          }
        }
      } else if (voltage <= BAT_LOW) {
        // Flicker with same brightness as current mode
        blink(16, FLICKER_TIME);
        enable_output();
      }
    }
#endif  // ifdef LOW_VOLTAGE_PROTECTION
  }
}<|MERGE_RESOLUTION|>--- conflicted
+++ resolved
@@ -109,7 +109,6 @@
 
 // Non-initialized variables
 uint8_t cold_boot_detect[CBD_BYTES] __attribute__((section(".noinit")));
-<<<<<<< HEAD
 register enum State state asm("r2");
 register uint8_t output asm("r3");
 register uint8_t fast_presses asm("r4");
@@ -121,19 +120,7 @@
 register uint8_t output_eeprom_pos asm("r8");
 register uint8_t microticks asm("r9");
 register uint8_t ticks asm("r10");
-=======
-enum State state __attribute__((section(".noinit")));
-uint8_t output __attribute__((section(".noinit")));
-uint8_t fast_presses __attribute__((section(".noinit")));
-uint8_t ramping_up __attribute__((section(".noinit")));
 uint8_t lvp_overflow __attribute__((section(".noinit")));
-
-register Options options asm("r7");
-register uint8_t output_eeprom asm("r6");
-register uint8_t output_eeprom_pos asm("r5");
-register uint8_t microticks asm("r4");
-register uint8_t ticks asm("r3");
->>>>>>> 424e0495
 
 /**
  * Busy wait delay with 10 ms resolution. This function allows to choose the
@@ -344,19 +331,15 @@
   if (!--microticks) {
     ++ticks;
 
-<<<<<<< HEAD
-  // This will be called multiple times, but we don't care
-  if (ticks == 4) {  // ~440 ms
-    fast_presses = 0;
-=======
     if (ticks == 4) {  // ~440 ms
       fast_presses = 0;
     }
 
+#ifdef LOW_VOLTAGE_PROTECTION
     if ((ticks & 0x7F) == 14) {  // Every ~14 s starting after ~1.5 s
       lvp_overflow = 1;
     }
->>>>>>> 424e0495
+#endif  // ifdef LOW_VOLTAGE_PROTECTION
   }
 }
 
@@ -593,15 +576,8 @@
     }
 
 #ifdef LOW_VOLTAGE_PROTECTION
-<<<<<<< HEAD
-    // This condition is true for about 110 ms. If we miss this window, we have
-    // to wait for the next interval. If the condition is false, it might be
-    // checked/executed multiple times in the same interval.
-    if ((ticks & 0x7F) == 14) {  // Every ~14 s starting after ~1.5 s
-=======
     if (lvp_overflow) {
       lvp_overflow = 0;
->>>>>>> 424e0495
       // TODO Take several measurements for noise filtering?
       const uint8_t voltage = battery_voltage();
       if (voltage <= BAT_CRIT) {
